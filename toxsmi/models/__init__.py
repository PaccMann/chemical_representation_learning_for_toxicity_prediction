--- conflicted
+++ resolved
@@ -1,13 +1,7 @@
 from .cnn import CNN
-<<<<<<< HEAD
 from .rnn import RNN
-
-# More models could follow
-MODEL_FACTORY = {'mca': MCAMultiTask, 'dense': Dense, 'cnn': CNN, 'rnn': RNN}
-=======
 from .dense import Dense
 from .mca import MCAMultiTask
 
 # More models could follow
-MODEL_FACTORY = {"mca": MCAMultiTask, "dense": Dense, "cnn": CNN}
->>>>>>> 3eced594
+MODEL_FACTORY = {'mca': MCAMultiTask, 'dense': Dense, 'cnn': CNN, 'rnn': RNN}