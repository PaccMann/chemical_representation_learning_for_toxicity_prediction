"""Install package."""
from setuptools import setup, find_packages
import os
import codecs


def read(rel_path):
    here = os.path.abspath(os.path.dirname(__file__))
    with codecs.open(os.path.join(here, rel_path), 'r') as fp:
        return fp.read()


def get_version(rel_path):
    for line in read(rel_path).splitlines():
        if line.startswith('__version__'):
            delim = '"' if '"' in line else "'"
            return line.split(delim)[1]
    else:
        raise RuntimeError('Unable to find version string.')


setup(
    name='toxsmi',
    version=get_version('toxsmi/__init__.py'),
    description=(
        'PyTorch implementation of toxicity prediction models from SMILES.'
    ),
    long_description=open('README.md').read(),
    long_description_content_type='text/markdown',
    url='https://github.com/PaccMann/toxsmi',
    author='Jannis Born, Greta Markert, Matteo Manica',
    author_email=(
        'jab@zurich.ibm.com, greta.markert@gmail.com, drugilsberg@gmail.com'
    ),
    install_requires=[
<<<<<<< HEAD
        'paccmann_predictor @ git+https://github.com/PaccMann/paccmann_predictor',
        'torch', 'deepchem', 'tensorflow<2.0', 'Pillow', 'six', 'brc_pytorch'
=======
        'paccmann_predictor @ git+https://github.com/PaccMann/paccmann_predictor@sarscov2',
        'torch',  'Pillow', 'six'
>>>>>>> 3eced594
    ],
    packages=find_packages('.'),
    zip_safe=False
)<|MERGE_RESOLUTION|>--- conflicted
+++ resolved
@@ -33,13 +33,9 @@
         'jab@zurich.ibm.com, greta.markert@gmail.com, drugilsberg@gmail.com'
     ),
     install_requires=[
-<<<<<<< HEAD
+
         'paccmann_predictor @ git+https://github.com/PaccMann/paccmann_predictor',
         'torch', 'deepchem', 'tensorflow<2.0', 'Pillow', 'six', 'brc_pytorch'
-=======
-        'paccmann_predictor @ git+https://github.com/PaccMann/paccmann_predictor@sarscov2',
-        'torch',  'Pillow', 'six'
->>>>>>> 3eced594
     ],
     packages=find_packages('.'),
     zip_safe=False
